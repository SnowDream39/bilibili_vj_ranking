import requests
import json
import pandas as pd
from concurrent.futures import ThreadPoolExecutor, as_completed
from itertools import chain
from utils.real_name import find_original_name
<<<<<<< HEAD
from dataclasses import dataclass
from abc import ABC
from sseclient import SSEClient

class ApiConfig(ABC):
    API_URL: str
    
@dataclass
class CozeConfig(ApiConfig):
    API_URL: str
    API_KEY: str
    BOT_ID: str
    USER_ID: str

@dataclass
class ZJUConfig(ApiConfig):
    TYPE = 'zju'
    API_URL: str
    API_KEY: str
    USER_ID: str

def byte_stream(response: requests.Response):
    for chunk in response.iter_content(chunk_size=2048):
        yield chunk

=======
from utils.logger import logger
>>>>>>> 4b2cf4a7
class Tagger:
    def __init__(
            self,
            apiConfig: ApiConfig
        ):
        self.apiConfig = apiConfig

        if type(self.apiConfig) == CozeConfig:
            self.headers = {
                "Content-Type": "application/json",
                "Authorization": f"Bearer {self.apiConfig.API_KEY}"
            }
        elif type(self.apiConfig) == ZJUConfig:
            self.headers = {
                "Content-Type": "application/json",
                "Apikey": f"{self.apiConfig.API_KEY}"
            }
        else:
            raise ValueError("Invalid apiConfig")

    def chat(self, content: str) -> str:
        if type(self.apiConfig) == CozeConfig:
            data = {
                "bot_id": self.apiConfig.BOT_ID,
                "user_id": self.apiConfig.USER_ID,
                "stream": True,
                "auto_save_history": True,
                "additional_messages": [
                    {
                        "role": "user", 
                        "content": content, 
                        "content_type": "text"
                    }
                ],
            }

            response = requests.post(self.apiConfig.API_URL, headers=self.headers, json=data, stream=True)
            if response.status_code == 200:
                client = SSEClient(byte_stream(response))
                for event in client.events():
                    if event.event == 'conversation.message.completed':
                        return json.loads(event.data)['content']
                else: 
                    raise Exception(f"Error: {response.status_code}")
            else:
                raise Exception(f"请求失败，状态码：{response.status_code}")        
            
        elif type(self.apiConfig) == ZJUConfig:
            data = {
                "AppKey": self.apiConfig.API_KEY,
                "UserId": self.apiConfig.USER_ID,
            }
            response = requests.post('https://open.zju.edu.cn/api/proxy/api/v1/create_conversation', headers=self.headers, json=data)
            appId: str = response.json()['Conversation']['AppConversationID']
            data = {
                "AppKey": self.apiConfig.API_KEY,
                "AppConversationID": appId,
                "UserId": self.apiConfig.USER_ID,
                "Query": content,
                "ResponseMode": 'blocking'
            }

            response = requests.post('https://open.zju.edu.cn/api/proxy/api/v1/chat_query', headers=self.headers, json=data, stream=True)
            if response.status_code == 200:
                client = SSEClient(byte_stream(response))
                for event in client.events():
                    # 实际上只有一次，因为用了blocking
                    return json.loads(event.data.split(':', 1)[1])['answer']
                else:
                    raise Exception(f'Error: {response.status_code}')
            else:
                raise Exception(f"请求失败，状态码：{response.status_code}")        
        else:
<<<<<<< HEAD
            raise Exception("不合法的api_config")
=======
            logger.error(f"错误: {response.status_code}")
            logger.error(response.json())

        return result
>>>>>>> 4b2cf4a7
    
    def result2json(self, text: str) -> list:
        return json.loads(text.split("```")[1])

    
    def df2prompt(self, df: pd.DataFrame) -> str:
        result = ""
        records: list = json.loads(df.to_json(orient="records"))
        for index, record in enumerate(records):
            result += (   
                f'# 视频{index+1}\n'
                '## 标题\n'
                f'{record["title"]}\n'
                '## 上传者\n'
                f'{record["uploader"]}\n'
                '## 标签\n'
                f'{record["tags"]}\n'
                '## 简介\n'
                f'{record["description"]}\n\n'
            )
        return result
    
    def to_real_name(self, info_list: list):
        for info in info_list:
            if info['isSong']:
                info['info']['vocal'] = "、".join(map(find_original_name, info['info']['vocal'].split('、')))
    
    def fill_info(self, songs: pd.DataFrame, info_list: list):
        for i in range(len(info_list)):
            if info_list[i]['isSong']:
                info = info_list[i]['info']
                if songs.loc[i, ['type', 'synthesizer', 'vocal']].isna().all():
                    # songs.loc[index, 'name'] = info['name']
                    songs.loc[i, 'type'] = info['type']
                    # songs.loc[index, 'author'] = info['author']
                    songs.loc[i, 'synthesizer'] = info['synthesizer']
                    songs.loc[i, 'vocal'] = info['vocal']
                    # if songs.loc[index, 'copyright'] == 1 and info['copyright'] == '搬运':
                    #     songs.loc[index, 'copyright'] = 3
                    # elif songs.loc[index, 'copyright'] == 2 and info['copyright'] == '本家投稿':
                    #     songs.loc[index, 'copyright'] = 4

    def chat_info_part(self, songs_part: pd.DataFrame) -> list:
        prompt = self.df2prompt(songs_part)
        result = self.chat(prompt)
        logger.info(songs_part.index[0])
        return self.result2json(result)


    def chat_info(self, songs:pd.DataFrame) -> list:
        length = len(songs.index)
        results = [None] * ((length + 9) // 10)

        with ThreadPoolExecutor(max_workers=1) as executor:
            futures = {}
            for i in range(0, length, 10):
                part = songs.iloc[i:min(i+10, length)]
                batch_idx = i // 10
                future = executor.submit(self.chat_info_part, part)
                futures[future] = batch_idx


            for future in as_completed(futures):
                idx = futures[future]
                results[idx] = future.result()

        return list(chain.from_iterable(results))
            

    def tagging(self, songs: pd.DataFrame):
        info_list = self.chat_info(songs)

        logger.info("AI打标完成，正在填入数据...")
        self.to_real_name(info_list)
        self.fill_info(songs, info_list)


            <|MERGE_RESOLUTION|>--- conflicted
+++ resolved
@@ -4,11 +4,10 @@
 from concurrent.futures import ThreadPoolExecutor, as_completed
 from itertools import chain
 from utils.real_name import find_original_name
-<<<<<<< HEAD
 from dataclasses import dataclass
 from abc import ABC
 from sseclient import SSEClient
-
+from utils.logger import logger
 class ApiConfig(ABC):
     API_URL: str
     
@@ -30,9 +29,6 @@
     for chunk in response.iter_content(chunk_size=2048):
         yield chunk
 
-=======
-from utils.logger import logger
->>>>>>> 4b2cf4a7
 class Tagger:
     def __init__(
             self,
@@ -106,14 +102,7 @@
             else:
                 raise Exception(f"请求失败，状态码：{response.status_code}")        
         else:
-<<<<<<< HEAD
             raise Exception("不合法的api_config")
-=======
-            logger.error(f"错误: {response.status_code}")
-            logger.error(response.json())
-
-        return result
->>>>>>> 4b2cf4a7
     
     def result2json(self, text: str) -> list:
         return json.loads(text.split("```")[1])
